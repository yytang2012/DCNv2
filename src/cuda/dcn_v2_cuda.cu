#include <vector>
#include "cuda/dcn_v2_im2col_cuda.h"

#include <ATen/ATen.h>
#include <ATen/cuda/CUDAContext.h>
#include <ATen/cuda/CUDABlas.h>
#include <ATen/Dispatch.h>
#include <ATen/div_rtn.h>
#include <THC/THC.h>
#include <THC/THCAtomics.cuh>
#include <THC/THCDeviceUtils.cuh>
#include <ATen/cuda/CUDABlas.h>
#include <ATen/cuda/Exceptions.h>

THCState *state = at::globalContext().lazyInitCUDA();

static cublasOperation_t _cublasOpFromChar(char op) {
    switch (op) {
      case 'n':
      case 'N':
        return CUBLAS_OP_N;
      case 't':
      case 'T':
        return CUBLAS_OP_T;
      case 'c':
      case 'C':
        return CUBLAS_OP_C;
    }
    AT_ERROR(
        "_cublasOpFromChar input should be 't', 'n' or 'c' but got `", op, "`");
  }

  static void _cublasAdjustLdLevel2(int64_t m, int64_t n, int64_t* lda) {
    // Note: leading dimensions generally are checked that they are > 0
    // and at least as big the result requires (even if the value won't
    // be used).
  
    // Q: Why does Level3 check trans but this doesn't?
    // A: In level 2, the sizes (m, n) specify the size of A
    // (independent of trans value). In level 3. the sizes (m, n, k)
    // specify the sizes of op(A), op(B) where op depend on trans
    // values.
    if (n <= 1)
      *lda = std::max<int64_t>(m, 1);
  }


<<<<<<< HEAD
THCState *state = at::globalContext().lazyInitCUDA();
=======
>>>>>>> 977dfd39

// author: Charles Shang
// https://github.com/torch/cunn/blob/master/lib/THCUNN/generic/SpatialConvolutionMM.cu

// [batch gemm]
// https://github.com/pytorch/pytorch/blob/master/aten/src/THC/generic/THCTensorMathBlas.cu

__global__ void createBatchGemmBuffer(const float **input_b, float **output_b,
                                      float **columns_b, const float **ones_b,
                                      const float **weight_b, const float **bias_b,
                                      float *input, float *output,
                                      float *columns, float *ones,
                                      float *weight, float *bias,
                                      const int input_stride, const int output_stride,
                                      const int columns_stride, const int ones_stride,
                                      const int num_batches)
{
    const int idx = blockIdx.x * blockDim.x + threadIdx.x;
    if (idx < num_batches)
    {
        input_b[idx] = input + idx * input_stride;
        output_b[idx] = output + idx * output_stride;
        columns_b[idx] = columns + idx * columns_stride;
        ones_b[idx] = ones + idx * ones_stride;
        // share weights and bias within a Mini-Batch
        weight_b[idx] = weight;
        bias_b[idx] = bias;
    }
}

at::Tensor
dcn_v2_cuda_forward(const at::Tensor &input,
                    const at::Tensor &weight,
                    const at::Tensor &bias,
                    const at::Tensor &offset,
                    const at::Tensor &mask,
                    const int kernel_h,
                    const int kernel_w,
                    const int stride_h,
                    const int stride_w,
                    const int pad_h,
                    const int pad_w,
                    const int dilation_h,
                    const int dilation_w,
                    const int deformable_group)
{
    using scalar_t = float;
    // THCAssertSameGPU(THCudaTensor_checkGPU(state, 5, input, weight, bias, offset, mask));
    AT_ASSERTM(input.type().is_cuda(), "input must be a CUDA tensor");
    AT_ASSERTM(weight.type().is_cuda(), "weight must be a CUDA tensor");
    AT_ASSERTM(bias.type().is_cuda(), "bias must be a CUDA tensor");
    AT_ASSERTM(offset.type().is_cuda(), "offset must be a CUDA tensor");
    AT_ASSERTM(mask.type().is_cuda(), "mask must be a CUDA tensor");

    const int batch = input.size(0);
    const int channels = input.size(1);
    const int height = input.size(2);
    const int width = input.size(3);

    const int channels_out = weight.size(0);
    const int channels_kernel = weight.size(1);
    const int kernel_h_ = weight.size(2);
    const int kernel_w_ = weight.size(3);

    // printf("Kernels: %d %d %d %d\n", kernel_h_, kernel_w_, kernel_w, kernel_h);
    // printf("Channels: %d %d\n", channels, channels_kernel);
    // printf("Channels: %d %d\n", channels_out, channels_kernel);

    AT_ASSERTM(kernel_h_ == kernel_h && kernel_w_ == kernel_w,
               "Input shape and kernel shape wont match: (%d x %d vs %d x %d).", kernel_h_, kernel_w, kernel_h_, kernel_w_);

    AT_ASSERTM(channels == channels_kernel,
               "Input shape and kernel channels wont match: (%d vs %d).", channels, channels_kernel);

    const int height_out = (height + 2 * pad_h - (dilation_h * (kernel_h - 1) + 1)) / stride_h + 1;
    const int width_out = (width + 2 * pad_w - (dilation_w * (kernel_w - 1) + 1)) / stride_w + 1;

    auto ones = at::ones({batch, height_out, width_out}, input.options());
    auto columns = at::empty({batch, channels * kernel_h * kernel_w, 1 * height_out * width_out}, input.options());
    auto output = at::empty({batch, channels_out, height_out, width_out}, input.options());

    // prepare for batch-wise computing, which is significantly faster than instance-wise computing
    // when batch size is large.
    // launch batch threads
    int matrices_size = batch * sizeof(float *);
    auto input_b = static_cast<const float **>(THCudaMalloc(state, matrices_size));
    auto output_b = static_cast<float **>(THCudaMalloc(state, matrices_size));
    auto columns_b = static_cast<float **>(THCudaMalloc(state, matrices_size));
    auto ones_b = static_cast<const float **>(THCudaMalloc(state, matrices_size));
    auto weight_b = static_cast<const float **>(THCudaMalloc(state, matrices_size));
    auto bias_b = static_cast<const float **>(THCudaMalloc(state, matrices_size));

    const int block = 128;
    const int grid = (batch + block - 1) / block;

<<<<<<< HEAD
    // createBatchGemmBuffer<<<grid, block, 0, THCState_getCurrentStream(state)>>>(
=======
>>>>>>> 977dfd39
    createBatchGemmBuffer<<<grid, block, 0, c10::cuda::getCurrentCUDAStream()>>>(
        input_b, output_b,
        columns_b, ones_b,
        weight_b, bias_b,
        input.data_ptr<scalar_t>(),
        output.data_ptr<scalar_t>(),
        columns.data_ptr<scalar_t>(),
        ones.data_ptr<scalar_t>(),
        weight.data_ptr<scalar_t>(),
        bias.data_ptr<scalar_t>(),
        channels * width * height,
        channels_out * width_out * height_out,
        channels * kernel_h * kernel_w * height_out * width_out,
        height_out * width_out,
        batch);

    long m_ = channels_out;
    long n_ = height_out * width_out;
    long k_ = 1;
    THCudaBlas_SgemmBatched(state,
                            't',
                            'n',
                            n_,
                            m_,
                            k_,
                            1.0f,
                            ones_b, k_,
                            bias_b, k_,
                            0.0f,
                            output_b, n_,
                            batch);

<<<<<<< HEAD
    // modulated_deformable_im2col_cuda(THCState_getCurrentStream(state),
    modulated_deformable_im2col_cuda(c10::cuda::getCurrentCUDAStream(),
                                     input.data<scalar_t>(),
                                     offset.data<scalar_t>(),
                                     mask.data<scalar_t>(),
=======
    modulated_deformable_im2col_cuda(c10::cuda::getCurrentCUDAStream(),
                                     input.data_ptr<scalar_t>(),
                                     offset.data_ptr<scalar_t>(),
                                     mask.data_ptr<scalar_t>(),
>>>>>>> 977dfd39
                                     batch, channels, height, width,
                                     height_out, width_out, kernel_h, kernel_w,
                                     pad_h, pad_w, stride_h, stride_w, dilation_h, dilation_w,
                                     deformable_group,
                                     columns.data_ptr<scalar_t>());

    long m = channels_out;
    long n = height_out * width_out;
    long k = channels * kernel_h * kernel_w;
    THCudaBlas_SgemmBatched(state,
                            'n',
                            'n',
                            n,
                            m,
                            k,
                            1.0f,
                            (const float **)columns_b, n,
                            weight_b, k,
                            1.0f,
                            output_b, n,
                            batch);

    THCudaFree(state, input_b);
    THCudaFree(state, output_b);
    THCudaFree(state, columns_b);
    THCudaFree(state, ones_b);
    THCudaFree(state, weight_b);
    THCudaFree(state, bias_b);
    return output;
}

__global__ void createBatchGemmBufferBackward(
    float **grad_output_b,
    float **columns_b,
    float **ones_b,
    float **weight_b,
    float **grad_weight_b,
    float **grad_bias_b,
    float *grad_output,
    float *columns,
    float *ones,
    float *weight,
    float *grad_weight,
    float *grad_bias,
    const int grad_output_stride,
    const int columns_stride,
    const int ones_stride,
    const int num_batches)
{
    const int idx = blockIdx.x * blockDim.x + threadIdx.x;
    if (idx < num_batches)
    {
        grad_output_b[idx] = grad_output + idx * grad_output_stride;
        columns_b[idx] = columns + idx * columns_stride;
        ones_b[idx] = ones + idx * ones_stride;

        // share weights and bias within a Mini-Batch
        weight_b[idx] = weight;
        grad_weight_b[idx] = grad_weight;
        grad_bias_b[idx] = grad_bias;
    }
}

std::vector<at::Tensor> dcn_v2_cuda_backward(const at::Tensor &input,
                                             const at::Tensor &weight,
                                             const at::Tensor &bias,
                                             const at::Tensor &offset,
                                             const at::Tensor &mask,
                                             const at::Tensor &grad_output,
                                             int kernel_h, int kernel_w,
                                             int stride_h, int stride_w,
                                             int pad_h, int pad_w,
                                             int dilation_h, int dilation_w,
                                             int deformable_group)
{

    THArgCheck(input.is_contiguous(), 1, "input tensor has to be contiguous");
    THArgCheck(weight.is_contiguous(), 2, "weight tensor has to be contiguous");

    AT_ASSERTM(input.type().is_cuda(), "input must be a CUDA tensor");
    AT_ASSERTM(weight.type().is_cuda(), "weight must be a CUDA tensor");
    AT_ASSERTM(bias.type().is_cuda(), "bias must be a CUDA tensor");
    AT_ASSERTM(offset.type().is_cuda(), "offset must be a CUDA tensor");
    AT_ASSERTM(mask.type().is_cuda(), "mask must be a CUDA tensor");

    const int batch = input.size(0);
    const int channels = input.size(1);
    const int height = input.size(2);
    const int width = input.size(3);

    const int channels_out = weight.size(0);
    const int channels_kernel = weight.size(1);
    const int kernel_h_ = weight.size(2);
    const int kernel_w_ = weight.size(3);

    AT_ASSERTM(kernel_h_ == kernel_h && kernel_w_ == kernel_w,
               "Input shape and kernel shape wont match: (%d x %d vs %d x %d).", kernel_h_, kernel_w, kernel_h_, kernel_w_);

    AT_ASSERTM(channels == channels_kernel,
               "Input shape and kernel channels wont match: (%d vs %d).", channels, channels_kernel);

    const int height_out = (height + 2 * pad_h - (dilation_h * (kernel_h - 1) + 1)) / stride_h + 1;
    const int width_out = (width + 2 * pad_w - (dilation_w * (kernel_w - 1) + 1)) / stride_w + 1;

    auto ones = at::ones({height_out, width_out}, input.options());
    auto columns = at::empty({channels * kernel_h * kernel_w, 1 * height_out * width_out}, input.options());
    auto output = at::empty({batch, channels_out, height_out, width_out}, input.options());

    auto grad_input = at::zeros_like(input);
    auto grad_weight = at::zeros_like(weight);
    auto grad_bias = at::zeros_like(bias);
    auto grad_offset = at::zeros_like(offset);
    auto grad_mask = at::zeros_like(mask);

    using scalar_t = float;

    for (int b = 0; b < batch; b++)
    {
        auto input_n = input.select(0, b);
        auto offset_n = offset.select(0, b);
        auto mask_n = mask.select(0, b);
        auto grad_output_n = grad_output.select(0, b);
        auto grad_input_n = grad_input.select(0, b);
        auto grad_offset_n = grad_offset.select(0, b);
        auto grad_mask_n = grad_mask.select(0, b);

        long m = channels * kernel_h * kernel_w;
        long n = height_out * width_out;
        long k = channels_out;

        THCudaBlas_Sgemm(state, 'n', 't', n, m, k, 1.0f,
                         grad_output_n.data_ptr<scalar_t>(), n,
                         weight.data_ptr<scalar_t>(), m, 0.0f,
                         columns.data_ptr<scalar_t>(), n);

        // gradient w.r.t. input coordinate data
<<<<<<< HEAD
        // modulated_deformable_col2im_coord_cuda(THCState_getCurrentStream(state),
        modulated_deformable_col2im_coord_cuda(c10::cuda::getCurrentCUDAStream(),
                                               columns.data<scalar_t>(),
                                               input_n.data<scalar_t>(),
                                               offset_n.data<scalar_t>(),
                                               mask_n.data<scalar_t>(),
=======
        modulated_deformable_col2im_coord_cuda(c10::cuda::getCurrentCUDAStream(),
                                               columns.data_ptr<scalar_t>(),
                                               input_n.data_ptr<scalar_t>(),
                                               offset_n.data_ptr<scalar_t>(),
                                               mask_n.data_ptr<scalar_t>(),
>>>>>>> 977dfd39
                                               1, channels, height, width,
                                               height_out, width_out, kernel_h, kernel_w,
                                               pad_h, pad_w, stride_h, stride_w,
                                               dilation_h, dilation_w, deformable_group,
                                               grad_offset_n.data_ptr<scalar_t>(),
                                               grad_mask_n.data_ptr<scalar_t>());
        // gradient w.r.t. input data
<<<<<<< HEAD
        // modulated_deformable_col2im_cuda(THCState_getCurrentStream(state),
        modulated_deformable_col2im_cuda(c10::cuda::getCurrentCUDAStream(),
                                         columns.data<scalar_t>(),
                                         offset_n.data<scalar_t>(),
                                         mask_n.data<scalar_t>(),
=======
        modulated_deformable_col2im_cuda(c10::cuda::getCurrentCUDAStream(),
                                         columns.data_ptr<scalar_t>(),
                                         offset_n.data_ptr<scalar_t>(),
                                         mask_n.data_ptr<scalar_t>(),
>>>>>>> 977dfd39
                                         1, channels, height, width,
                                         height_out, width_out, kernel_h, kernel_w,
                                         pad_h, pad_w, stride_h, stride_w,
                                         dilation_h, dilation_w, deformable_group,
                                         grad_input_n.data_ptr<scalar_t>());

        // gradient w.r.t. weight, dWeight should accumulate across the batch and group
<<<<<<< HEAD
        // modulated_deformable_im2col_cuda(THCState_getCurrentStream(state),
        modulated_deformable_im2col_cuda(c10::cuda::getCurrentCUDAStream(),
                                         input_n.data<scalar_t>(),
                                         offset_n.data<scalar_t>(),
                                         mask_n.data<scalar_t>(),
=======
        modulated_deformable_im2col_cuda(c10::cuda::getCurrentCUDAStream(),
                                         input_n.data_ptr<scalar_t>(),
                                         offset_n.data_ptr<scalar_t>(),
                                         mask_n.data_ptr<scalar_t>(),
>>>>>>> 977dfd39
                                         1, channels, height, width,
                                         height_out, width_out, kernel_h, kernel_w,
                                         pad_h, pad_w, stride_h, stride_w,
                                         dilation_h, dilation_w, deformable_group,
                                         columns.data_ptr<scalar_t>());

        long m_ = channels_out;
        long n_ = channels * kernel_h * kernel_w;
        long k_ = height_out * width_out;

        THCudaBlas_Sgemm(state, 't', 'n', n_, m_, k_, 1.0f,
                         columns.data_ptr<scalar_t>(), k_,
                         grad_output_n.data_ptr<scalar_t>(), k_, 1.0f,
                         grad_weight.data_ptr<scalar_t>(), n_);

        cublasHandle_t handle = at::cuda::getCurrentCUDABlasHandle();
        cublasOperation_t op = _cublasOpFromChar('t');
        _cublasAdjustLdLevel2(k_, m_, &k_);
        scalar_t* grad_output_n_float = grad_output_n.data_ptr<scalar_t>();
        scalar_t* one_float = ones.data_ptr<scalar_t>();
        scalar_t alpha = 1.0;
        scalar_t beta = 1.0;
        cublasSgemv(handle, op, k_, m_, &alpha, grad_output_n_float,k_, one_float,1, &beta, grad_bias.data_ptr<scalar_t>(), 1);

    }
    

    return {
        grad_input, grad_offset, grad_mask, grad_weight, grad_bias
    };
}<|MERGE_RESOLUTION|>--- conflicted
+++ resolved
@@ -45,10 +45,6 @@
   }
 
 
-<<<<<<< HEAD
-THCState *state = at::globalContext().lazyInitCUDA();
-=======
->>>>>>> 977dfd39
 
 // author: Charles Shang
 // https://github.com/torch/cunn/blob/master/lib/THCUNN/generic/SpatialConvolutionMM.cu
@@ -144,10 +140,6 @@
     const int block = 128;
     const int grid = (batch + block - 1) / block;
 
-<<<<<<< HEAD
-    // createBatchGemmBuffer<<<grid, block, 0, THCState_getCurrentStream(state)>>>(
-=======
->>>>>>> 977dfd39
     createBatchGemmBuffer<<<grid, block, 0, c10::cuda::getCurrentCUDAStream()>>>(
         input_b, output_b,
         columns_b, ones_b,
@@ -180,18 +172,10 @@
                             output_b, n_,
                             batch);
 
-<<<<<<< HEAD
-    // modulated_deformable_im2col_cuda(THCState_getCurrentStream(state),
-    modulated_deformable_im2col_cuda(c10::cuda::getCurrentCUDAStream(),
-                                     input.data<scalar_t>(),
-                                     offset.data<scalar_t>(),
-                                     mask.data<scalar_t>(),
-=======
     modulated_deformable_im2col_cuda(c10::cuda::getCurrentCUDAStream(),
                                      input.data_ptr<scalar_t>(),
                                      offset.data_ptr<scalar_t>(),
                                      mask.data_ptr<scalar_t>(),
->>>>>>> 977dfd39
                                      batch, channels, height, width,
                                      height_out, width_out, kernel_h, kernel_w,
                                      pad_h, pad_w, stride_h, stride_w, dilation_h, dilation_w,
@@ -328,20 +312,11 @@
                          columns.data_ptr<scalar_t>(), n);
 
         // gradient w.r.t. input coordinate data
-<<<<<<< HEAD
-        // modulated_deformable_col2im_coord_cuda(THCState_getCurrentStream(state),
-        modulated_deformable_col2im_coord_cuda(c10::cuda::getCurrentCUDAStream(),
-                                               columns.data<scalar_t>(),
-                                               input_n.data<scalar_t>(),
-                                               offset_n.data<scalar_t>(),
-                                               mask_n.data<scalar_t>(),
-=======
         modulated_deformable_col2im_coord_cuda(c10::cuda::getCurrentCUDAStream(),
                                                columns.data_ptr<scalar_t>(),
                                                input_n.data_ptr<scalar_t>(),
                                                offset_n.data_ptr<scalar_t>(),
                                                mask_n.data_ptr<scalar_t>(),
->>>>>>> 977dfd39
                                                1, channels, height, width,
                                                height_out, width_out, kernel_h, kernel_w,
                                                pad_h, pad_w, stride_h, stride_w,
@@ -349,18 +324,10 @@
                                                grad_offset_n.data_ptr<scalar_t>(),
                                                grad_mask_n.data_ptr<scalar_t>());
         // gradient w.r.t. input data
-<<<<<<< HEAD
-        // modulated_deformable_col2im_cuda(THCState_getCurrentStream(state),
-        modulated_deformable_col2im_cuda(c10::cuda::getCurrentCUDAStream(),
-                                         columns.data<scalar_t>(),
-                                         offset_n.data<scalar_t>(),
-                                         mask_n.data<scalar_t>(),
-=======
         modulated_deformable_col2im_cuda(c10::cuda::getCurrentCUDAStream(),
                                          columns.data_ptr<scalar_t>(),
                                          offset_n.data_ptr<scalar_t>(),
                                          mask_n.data_ptr<scalar_t>(),
->>>>>>> 977dfd39
                                          1, channels, height, width,
                                          height_out, width_out, kernel_h, kernel_w,
                                          pad_h, pad_w, stride_h, stride_w,
@@ -368,18 +335,10 @@
                                          grad_input_n.data_ptr<scalar_t>());
 
         // gradient w.r.t. weight, dWeight should accumulate across the batch and group
-<<<<<<< HEAD
-        // modulated_deformable_im2col_cuda(THCState_getCurrentStream(state),
-        modulated_deformable_im2col_cuda(c10::cuda::getCurrentCUDAStream(),
-                                         input_n.data<scalar_t>(),
-                                         offset_n.data<scalar_t>(),
-                                         mask_n.data<scalar_t>(),
-=======
         modulated_deformable_im2col_cuda(c10::cuda::getCurrentCUDAStream(),
                                          input_n.data_ptr<scalar_t>(),
                                          offset_n.data_ptr<scalar_t>(),
                                          mask_n.data_ptr<scalar_t>(),
->>>>>>> 977dfd39
                                          1, channels, height, width,
                                          height_out, width_out, kernel_h, kernel_w,
                                          pad_h, pad_w, stride_h, stride_w,
