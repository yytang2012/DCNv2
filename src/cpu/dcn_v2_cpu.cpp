#include <vector>
#include "cpu/dcn_v2_im2col_cpu.h"

#include <ATen/ATen.h>
//#include <ATen/cuda/CUDAContext.h>

#include <TH/TH.h>
//#include <THC/THCAtomics.cuh>
//#include <THC/THCDeviceUtils.cuh>

//extern THCState *state;

// author: Charles Shang
// https://github.com/torch/cunn/blob/master/lib/THCUNN/generic/SpatialConvolutionMM.cu
// modified from the CUDA version for CPU use by Daniel K. Suhendro

at::Tensor
dcn_v2_cpu_forward(const at::Tensor &input,
                    const at::Tensor &weight,
                    const at::Tensor &bias,
                    const at::Tensor &offset,
                    const at::Tensor &mask,
                    const int kernel_h,
                    const int kernel_w,
                    const int stride_h,
                    const int stride_w,
                    const int pad_h,
                    const int pad_w,
                    const int dilation_h,
                    const int dilation_w,
                    const int deformable_group)
{
    // THCAssertSameGPU(THCudaTensor_checkGPU(state, 5, input, weight, bias, offset, mask));
    /*AT_ASSERTM(input.type().is_cuda(), "input must be a CUDA tensor");
    AT_ASSERTM(weight.type().is_cuda(), "weight must be a CUDA tensor");
    AT_ASSERTM(bias.type().is_cuda(), "bias must be a CUDA tensor");
    AT_ASSERTM(offset.type().is_cuda(), "offset must be a CUDA tensor");
    AT_ASSERTM(mask.type().is_cuda(), "mask must be a CUDA tensor");*/

    const int batch = input.size(0);
    const int channels = input.size(1);
    const int height = input.size(2);
    const int width = input.size(3);

    const int channels_out = weight.size(0);
    const int channels_kernel = weight.size(1);
    const int kernel_h_ = weight.size(2);
    const int kernel_w_ = weight.size(3);

    // printf("Kernels: %d %d %d %d\n", kernel_h_, kernel_w_, kernel_w, kernel_h);
    // printf("Channels: %d %d\n", channels, channels_kernel);
    // printf("Channels: %d %d\n", channels_out, channels_kernel);

    AT_ASSERTM(kernel_h_ == kernel_h && kernel_w_ == kernel_w,
               "Input shape and kernel shape wont match: (%d x %d vs %d x %d).", kernel_h_, kernel_w, kernel_h_, kernel_w_);

    AT_ASSERTM(channels == channels_kernel,
               "Input shape and kernel channels wont match: (%d vs %d).", channels, channels_kernel);

    const int height_out = (height + 2 * pad_h - (dilation_h * (kernel_h - 1) + 1)) / stride_h + 1;
    const int width_out = (width + 2 * pad_w - (dilation_w * (kernel_w - 1) + 1)) / stride_w + 1;

    auto ones = at::ones({height_out, width_out}, input.options());
    auto columns = at::empty({channels * kernel_h * kernel_w, 1 * height_out * width_out}, input.options());
    auto output = at::empty({batch, channels_out, height_out, width_out}, input.options());

    using scalar_t = float;
    for (int b = 0; b < batch; b++)
    {
        auto input_n = input.select(0, b);
        auto offset_n = offset.select(0, b);
        auto mask_n = mask.select(0, b);
        auto output_n = output.select(0, b);

        // Do Bias first:
        // M,N,K are dims of matrix A and B
        // (see http://docs.nvidia.com/cuda/cublas/#cublas-lt-t-gt-gemm)
        // (N x 1) (1 x M)
        long m_ = channels_out;
        long n_ = height_out * width_out;
        long k_ = 1;
        THFloatBlas_gemm('t', 'n', n_, m_, k_, 1.0f,
                         ones.contiguous().data<scalar_t>(), k_,
                         bias.contiguous().data<scalar_t>(), k_, 0.0f,
                         output_n.data<scalar_t>(), n_);

        modulated_deformable_im2col_cpu(input_n.data<scalar_t>(),
                                         offset_n.data<scalar_t>(),
                                         mask_n.data<scalar_t>(),
                                         1, channels, height, width,
                                         height_out, width_out, kernel_h, kernel_w,
                                         pad_h, pad_w, stride_h, stride_w, dilation_h, dilation_w,
                                         deformable_group,
                                         columns.data<scalar_t>());

        //(k * m)  x  (m * n)
        // Y = WC
        long m = channels_out;
        long n = height_out * width_out;
        long k = channels * kernel_h * kernel_w;
        THFloatBlas_gemm('n', 'n', n, m, k, 1.0f,
                         columns.data<scalar_t>(), n,
                         weight.data<scalar_t>(), k, 1.0f,
                         output_n.data<scalar_t>(), n);
    }
    return output;
}

std::vector<at::Tensor> dcn_v2_cpu_backward(const at::Tensor &input,
                                             const at::Tensor &weight,
                                             const at::Tensor &bias,
                                             const at::Tensor &offset,
                                             const at::Tensor &mask,
                                             const at::Tensor &grad_output,
                                             int kernel_h, int kernel_w,
                                             int stride_h, int stride_w,
                                             int pad_h, int pad_w,
                                             int dilation_h, int dilation_w,
                                             int deformable_group)
{

    THArgCheck(input.is_contiguous(), 1, "input tensor has to be contiguous");
    THArgCheck(weight.is_contiguous(), 2, "weight tensor has to be contiguous");

    /*AT_ASSERTM(input.type().is_cuda(), "input must be a CUDA tensor");
    AT_ASSERTM(weight.type().is_cuda(), "weight must be a CUDA tensor");
    AT_ASSERTM(bias.type().is_cuda(), "bias must be a CUDA tensor");
    AT_ASSERTM(offset.type().is_cuda(), "offset must be a CUDA tensor");
    AT_ASSERTM(mask.type().is_cuda(), "mask must be a CUDA tensor");*/

    const int batch = input.size(0);
    const int channels = input.size(1);
    const int height = input.size(2);
    const int width = input.size(3);

    const int channels_out = weight.size(0);
    const int channels_kernel = weight.size(1);
    const int kernel_h_ = weight.size(2);
    const int kernel_w_ = weight.size(3);

    AT_ASSERTM(kernel_h_ == kernel_h && kernel_w_ == kernel_w,
               "Input shape and kernel shape wont match: (%d x %d vs %d x %d).", kernel_h_, kernel_w, kernel_h_, kernel_w_);

    AT_ASSERTM(channels == channels_kernel,
               "Input shape and kernel channels wont match: (%d vs %d).", channels, channels_kernel);

    const int height_out = (height + 2 * pad_h - (dilation_h * (kernel_h - 1) + 1)) / stride_h + 1;
    const int width_out = (width + 2 * pad_w - (dilation_w * (kernel_w - 1) + 1)) / stride_w + 1;

    auto ones = at::ones({height_out, width_out}, input.options());
    auto columns = at::empty({channels * kernel_h * kernel_w, 1 * height_out * width_out}, input.options());
    auto output = at::empty({batch, channels_out, height_out, width_out}, input.options());

    auto grad_input = at::zeros_like(input);
    auto grad_weight = at::zeros_like(weight);
    auto grad_bias = at::zeros_like(bias);
    auto grad_offset = at::zeros_like(offset);
    auto grad_mask = at::zeros_like(mask);

    using scalar_t = float;

    for (int b = 0; b < batch; b++)
    {
        auto input_n = input.select(0, b);
        auto offset_n = offset.select(0, b);
        auto mask_n = mask.select(0, b);
        auto grad_output_n = grad_output.select(0, b);
        auto grad_input_n = grad_input.select(0, b);
        auto grad_offset_n = grad_offset.select(0, b);
        auto grad_mask_n = grad_mask.select(0, b);

        long m = channels * kernel_h * kernel_w;
        long n = height_out * width_out;
        long k = channels_out;

        THFloatBlas_gemm('n', 't', n, m, k, 1.0f,
                         grad_output_n.data<scalar_t>(), n,
                         weight.data<scalar_t>(), m, 0.0f,
                         columns.data<scalar_t>(), n);

        // gradient w.r.t. input coordinate data
        modulated_deformable_col2im_coord_cpu(columns.data<scalar_t>(),
                                               input_n.data<scalar_t>(),
                                               offset_n.data<scalar_t>(),
                                               mask_n.data<scalar_t>(),
                                               1, channels, height, width,
                                               height_out, width_out, kernel_h, kernel_w,
                                               pad_h, pad_w, stride_h, stride_w,
                                               dilation_h, dilation_w, deformable_group,
                                               grad_offset_n.data<scalar_t>(),
                                               grad_mask_n.data<scalar_t>());
        // gradient w.r.t. input data
        modulated_deformable_col2im_cpu(columns.data<scalar_t>(),
                                         offset_n.data<scalar_t>(),
                                         mask_n.data<scalar_t>(),
                                         1, channels, height, width,
                                         height_out, width_out, kernel_h, kernel_w,
                                         pad_h, pad_w, stride_h, stride_w,
                                         dilation_h, dilation_w, deformable_group,
                                         grad_input_n.data<scalar_t>());

        // gradient w.r.t. weight, dWeight should accumulate across the batch and group
        modulated_deformable_im2col_cpu(input_n.data<scalar_t>(),
                                         offset_n.data<scalar_t>(),
                                         mask_n.data<scalar_t>(),
                                         1, channels, height, width,
                                         height_out, width_out, kernel_h, kernel_w,
                                         pad_h, pad_w, stride_h, stride_w,
                                         dilation_h, dilation_w, deformable_group,
                                         columns.data<scalar_t>());

        long m_ = channels_out;
        long n_ = channels * kernel_h * kernel_w;
        long k_ = height_out * width_out;

        THFloatBlas_gemm('t', 'n', n_, m_, k_, 1.0f,
                         columns.data<scalar_t>(), k_,
                         grad_output_n.data<scalar_t>(), k_, 1.0f,
                         grad_weight.data<scalar_t>(), n_);

        // gradient w.r.t. bias
        // long m_ = channels_out;
        // long k__ = height_out * width_out;
<<<<<<< HEAD
        THFloatBlas_gemv('t', k_, m_, 1.0f,
                         grad_output_n.data<scalar_t>(), k_,
                         ones.data<scalar_t>(), 1, 1.0f,
                         grad_bias.data<scalar_t>(), 1);
=======
        // THFloatBlas_gemv('t', k_, m_, 1.0f,
        //                  grad_output_n.data<scalar_t>(), k_,
        //                  ones.data<scalar_t>(), 1, 1.0f,
        //                  grad_bias.data<scalar_t>(), 1);
>>>>>>> 977dfd39
    }

    return {
        grad_input, grad_offset, grad_mask, grad_weight, grad_bias
    };
}<|MERGE_RESOLUTION|>--- conflicted
+++ resolved
@@ -221,17 +221,10 @@
         // gradient w.r.t. bias
         // long m_ = channels_out;
         // long k__ = height_out * width_out;
-<<<<<<< HEAD
-        THFloatBlas_gemv('t', k_, m_, 1.0f,
-                         grad_output_n.data<scalar_t>(), k_,
-                         ones.data<scalar_t>(), 1, 1.0f,
-                         grad_bias.data<scalar_t>(), 1);
-=======
         // THFloatBlas_gemv('t', k_, m_, 1.0f,
         //                  grad_output_n.data<scalar_t>(), k_,
         //                  ones.data<scalar_t>(), 1, 1.0f,
         //                  grad_bias.data<scalar_t>(), 1);
->>>>>>> 977dfd39
     }
 
     return {
